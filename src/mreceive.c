/* vim: ts=2 sw=2 
 *
 * This program can be used to test presence of multicast traffic
 * and monitor its incoming rate.
 *
 * Here is a sample output it produces:
 *
 * #S|Sok:  21| KBytes/s|Pkts/s|OutOfO|SqGap|Es|Gs|Os|TOT|  MBytes| KPakets|OutOfOrd| TotGaps|Lat N  Avg Mn   Max|
 * II|16:49:45|    149.4|   864|     0|    0| 2| 0| 0|TOT|   451.5|    3626|       0|       0|  455  3.6  1    14|
 * II|16:49:50|    181.9|  1374|     0|    0| 2| 0| 0|TOT|   452.4|    3633|       0|       0|  694  3.3  1    12|
 * II|16:49:55|    134.4|  1004|     0|    0| 2| 0| 0|TOT|   453.1|    3638|       0|       0|  475  3.3  1    14|
 *
 * Copyright (c) 2014 Serge Aleynikov
 * Created: 2014-01-27
 * License: BSD open source
 */

#include <arpa/inet.h>
#include <assert.h>
#include <errno.h>
#include <fcntl.h>
#include <limits.h>
#include <net/if.h>
#include <netinet/in.h>
#include <netinet/in.h>
#include <setjmp.h>
#include <signal.h>
#include <stdio.h>
#include <stdlib.h>
#include <string.h>
#include <sys/epoll.h>
#include <sys/ioctl.h>
#include <sys/socket.h>
#include <sys/socket.h>
#include <sys/time.h>
#include <sys/timerfd.h>
#include <sys/types.h>
#include <sys/types.h>
#include <time.h>
#include <unistd.h>

#define unlikely(expr) __builtin_expect(!!(expr), 0)
#define likely(expr)   __builtin_expect(!!(expr), 1)

typedef enum {
  UNDEFINED = 0,
  FORTS     = 'f',
  MICEX     = 'm'
} data_fmt_t;

typedef enum {
  OK = 0,
  NODATA_OFF    =  1, NODATA_ON = 2,
  OOO_OFF       =  4, OOO_ON    = 8,
  GAP_OFF       = 16, GAP_ON    = 32
} src_state_t;

const int MEGABYTE = 1024*1024;
const int MILLION  = 1000000;

struct address {
  int                   id;             /* url order in the config */
  char                  url[256];
  char*                 title;
  char                  iface_name[64];
  in_addr_t             iface;
  in_addr_t             mcast_addr;
  in_addr_t             src_addr;
  int                   port;
  int                   fd;
  data_fmt_t            data_format;    /* (m)icex, (f)orts */
  long                  last_data_time; /* time of the last gap detected */
  long                  last_seqno;
  long                  last_ooo_time;  /* time of the last gap detected */
  long                  last_gap_time;  /* time of the last gap detected */

  long                  bytes_cnt;      /* total byte count */
  int                   pkt_count;      /* total pkt count  */
  int                   gap_count;      /* number of lost packets (due to seq gaps) */
  int                   ooo_count;      /* out-of-order packet count */

  // Total summary reports
  int                   last_srep_pkt_count;
  int                   last_srep_ooo_count;
  int                   last_srep_gap_count;

  // Individual channel summary reports
  int                   last_crep_pkt_count;
  int                   last_crep_ooo_count;
  int                   last_crep_gap_count;
  int                   last_crep_pkt_changed;

  src_state_t           state;          /* state of gap detector */
  struct epoll_event    event;
};

sigjmp_buf  jbuf;
struct address   addrs[128];
struct address*  addrs_idx[1024];   // Maps fd -> addrs*
struct address** sorted_addrs[4];   // For report stats sorting

const char* label         = NULL;
int         addrs_count   = 0;
int         verbose       = 0;
int         terminate     = 0;
long        interval      = 5;
long        sock_interval = 50;
int         quiet         = 0;
int         max_title_width = 0;
long        start_time, now_time, last_time, pkt_time;
long        min_pkt_time=LONG_MAX, max_pkt_time=0, sum_pkt_time=0;
long        pkt_time_count=0, pkt_ooo_count=0;
long        tot_ooo_count = 0, tot_gap_count = 0;
long        ooo_count     = 0, gap_count = 0;
long        tot_bytes     = 0, tot_pkts      = 0, max_pkts = LONG_MAX;
int         last_bytes    = 0, bytes         = 0, pkts     = 0, last_pkts = 0;
int         output_lines_count          = 0;
int         next_legend_count           = 1;
int         next_sock_report_lines      = 5;
int         max_channel_report_lines    = 10;
int         display_packets             = 0;

void usage(const char* program) {
  printf("Listen to multicast traffic from a given (source addr) address:port\n\n"
         "Usage: %s [-c ConfigAddrs]\n"
         "          [-a Addr] [-n Mcastaddr -p Port [-s SourceAddr]] [-v] [-q] [-e false]\n"
         "          [-i ReportingIntervalSec] [-I SockReportInterval]\n"
         "          [-d DurationSec] [-b RecvBufSize] [-L MaxChannelReportLines]\n"
         "          [-l ReportingLabel] [-r PrintPacketSize] [-o OutputFile]\n\n"
         "      -c CfgAddrs - Filename containing list of addresses to process\n"
         "                    (use \"-\" for stdin)\n"
         "      -a Addr     - Optional interface address or multicast address\n"
         "                    in the form:\n"
         "                        [MARKET+]udp://SrcIp@McastIp[;IfAddr]:Port[/TITLE]\n"
         "                    The MARKET label determines data format. Currently\n"
         "                    supported values are:\n"
         "                          micex, forts\n"
         "                    If interface address is not provided, it'll be\n"
         "                    determined automatically by a call to\n"
         "                       'ip route get...'\n"
         "      -e false    - Don't use epoll() (default: true)\n"
         "      -b Size     - Socket receive buffer size\n"
         "      -i Sec      - Reporting interval (default: 5s)\n"
         "      -I Lines    - Socket reporting interval (default: 50)\n"
         "      -L Lines    - Max number of channel-level report lines (default: 10)\n"
         "      -d Sec      - Execution time in sec (default: infinity)\n"
         "      -l Label    - Title to include in the output report\n"
         "      -v          - Verbose (use -vv for more detailed output\n"
         "      -n MaxCount - Terminate after receiving this number of packets\n"
         "      -r [Size]   - Print packet up to Size bytes\n"
         "      -q          - Quiet (no output)\n"
         "      -o Filename - Output log file\n\n"
         "If there is no incoming data, press several Ctrl-C to break\n\n"
         "Return code: = 0  - if the process received at least one packet\n"
         "             > 0  - if no packets were received or there was an error\n\n"
         "Example:\n"
         "  %s -a \"micex+udp://91.203.253.233@239.195.4.11:26011/RTS-5\" -v -i 1 -d 3\n\n",
         program, program);
  exit(1);
}

void sig_handler(int sig) {
  terminate++;
  if (sig == SIGALRM)
    siglongjmp(jbuf, 1);
  else if (terminate > 1) {
    fprintf(stderr, "Aboring...\n");
    exit(1);
  }
}

int non_blocking(int sfd) {
  int flags = fcntl(sfd, F_GETFL, 0);
  if (flags == -1) {
    perror ("fcntl(F_GETFL)");
    return -1;
  }

  if (fcntl(sfd, F_SETFL, flags | O_NONBLOCK) < 0) {
    perror ("fcntl(F_SETFL)");
    return -1;
  }

  if (verbose > 2)
    printf("Socket %d set to non-blocking mode\n", sfd);

  return 0;
}

char* data_fmt_string(data_fmt_t fmt, char* pfx, char* sfx, char* def) {
  static char buf[128];
  int n = sprintf(buf, "%s", pfx);
  switch (fmt) {
    case MICEX: n += sprintf(buf+n, "MICEX"); break;
    case FORTS: n += sprintf(buf+n, "FORTS"); break;
    default:
      sprintf(buf, def);
      return buf;
  }
  sprintf(buf+n, sfx);
  return buf;
}

void print_report();
void process_packet(struct address* addr, const char* buf, int n);

double scale(long n, long multiplier) {
  long g = multiplier*multiplier*multiplier;
  long m = multiplier*multiplier;
  long k = multiplier;
  double r = n;
  return n > g ? r/g :
         n > m ? r/m :
         n > k ? r/k :
         r;
}

const char* scale_suffix(long n, long multiplier) {
  long g = multiplier*multiplier*multiplier;
  long m = multiplier*multiplier;
  long k = multiplier;
  return n > g ? (multiplier == 1000 ? "B" : "G") :
         n > m ? "M" :
         n > k ? "K" :
         " ";
}

void test_forts_decode();
uint32_t decode_forts_seqno(const char* buf, int n, long last_seqno, int* seq_reset);

long get_seqno(struct address* addr, const char* buf, int n, long last_seqno, int* seq_reset) {
  switch (addr->data_format) {
    case MICEX: {
      uint32_t a = (uint8_t)buf[0],
               b = (uint8_t)buf[1],
               c = (uint8_t)buf[2],
               d = (uint8_t)buf[3];
      return (uint32_t)d << 24 | (uint32_t)c << 16 | (uint32_t)b << 8 | a;
    }
    case FORTS:
      return decode_forts_seqno(buf, n, last_seqno, seq_reset);
  }
  return 0;
}

void inc_addrs() {
  if (++addrs_count == sizeof(addrs)/sizeof(addrs[0])) {
    fprintf(stderr, "Too many addresses provided (max=%d)\n",
      sizeof(addrs)/sizeof(addrs[0]));
    exit(1);
  }
}

void parse_addr(const char* s) {
  const char*       pif, *q;
  char              a[512];
  struct address*   paddr       = &addrs[addrs_count];
  char*             url         =  paddr->url;
  char**            title       = &paddr->title;
  char*             addr        =  paddr->iface_name;
  in_addr_t*        iface       = &paddr->iface;
  in_addr_t*        mcast_addr  = &paddr->mcast_addr;
  in_addr_t*        src_addr    = &paddr->src_addr;
  int*              port        = &paddr->port;
  data_fmt_t*       data_format = &paddr->data_format;

  memset(paddr, 0, sizeof(struct address));

  paddr->id                     = addrs_count;
  paddr->fd                     = -1;
  *iface                        = INADDR_NONE;
  *mcast_addr                   = INADDR_NONE;
  *src_addr                     = INADDR_NONE;
  *port                         = -1;
  paddr->last_crep_pkt_changed  = -1;

  snprintf(a,   sizeof(a), "%s", s);
  snprintf(url, sizeof(((struct address*)0)->url), "%s", s);

  if (verbose > 2)
    printf("Address: %s\n", s);

  {
    char* p;
    /* Remove the title from url */
    if ((p = strchr(url, ':')) && 
        (p = strchr(p+1, ':')) &&
        (p = strchr(p+1, '/'))) {
      a[p - url] = '\0';
      *p++ = '\0';
      while (*p == ' ') p++;
      *title = p;
      for (; *p; p++)
        if (*p == '\n') {
          *p = '\0';
          break;
        }
      int n = strlen(*title);
      if (n > max_title_width) max_title_width = n;
    }
  }

  char* label = strchr(s, '+');
  if (label) {
    data_fmt_t code = (data_fmt_t)s[0];
    switch (code) {
      case MICEX: *data_format = MICEX; break;
      case FORTS: *data_format = FORTS; break;
      default:
        fprintf(stderr, "Invalid data format '%c' in: %s\n", (char)code, a);
        exit(1);
    }
    s = label+1;
  }
  if (strncmp(s, "udp://", 6)) {
    strncpy(addr, s, 64);
  } else {
    s += 6;
    char* p = strchr(s, '@');
    if (p) {
      *p++ = '\0';
      *src_addr = inet_addr(s);
      if (verbose > 2) printf("  %d: src=%s\n", addrs_count, s);
      s = p;
    }
    q = s;
    pif = p = strchr(s, ';');
    if (p) {
      *p++ = '\0';
      pif = p;
      s = p;
    }
    p = strchr(s, ':');
    if (!p) {
      fprintf(stderr, "Invalid multicast address (-a) specified: %s", a);
      exit(1);
    }
    *p++ = '\0';
    if (pif)
      snprintf(addr, sizeof(((struct address*)0)->iface_name), "%s", pif);
    *mcast_addr = inet_addr(q);
    *port = atoi(p);
    if (verbose > 2) {
      printf("  %d: mcast=%s port=%d iface=%s title='%s'\n",
        addrs_count, q, *port, pif ? pif : "any", *title);
    }

    if (verbose > 2) {
      printf("Adding iface=%s, mcast=%x, src=%x, port=%d\n",
        *addr ? addr : "any",
        paddr->mcast_addr,
        paddr->src_addr,
        paddr->port);
    }
    inc_addrs();
  }
}

void main(int argc, char *argv[])
{
  struct ip_mreq        group;
  struct ip_mreq_source group_s;
  struct epoll_event    events[256];
  int                   bsize = 0;
  struct timeval        tv;
  int                   use_epoll = 1, efd = -1, tfd = -1;
  struct epoll_event    timer_event;
  const char*           output_file = NULL;

  char*                 iaddr       = NULL;
  char*                 imcast_addr = NULL;
  char*                 isrc_addr   = NULL;
  int                   iport       = 0;
  int                   i;

  signal(SIGINT,  sig_handler);
  signal(SIGALRM, sig_handler);

  if (argc < 3)
    usage(argv[0]);

  memset(addrs_idx,    0, sizeof(addrs_idx));
  memset(sorted_addrs, 0, sizeof(sorted_addrs));

  /* Parse command-line arguments */

  for (i=1; i < argc; ++i)
    if (!strncmp(argv[i], "-v", 2))
      verbose += strlen(argv[i])-1;

  for (i=1; i < argc; ++i) {

    if (!strcmp(argv[i], "-c") && i < argc-1) {
      const char* cfgfile = argv[++i];
      FILE* file = strcmp("-", cfgfile) ? fopen(cfgfile, "r") : stdin;
      char buf[512];
      if (!file) {
        fprintf(stderr, "Error opening config file '%s': %s\n",
                argv[i], strerror(errno));
        exit(1);
      }
      while (fgets(buf, sizeof(buf), file)) {
        char* p = buf;
        while(*p == ' ' || *p == '\t') p++;
        if (strlen(p) && *p != '#')
          parse_addr(p);
      }
      if (fileno(file))
        fclose(file);
    } else if (!strcmp(argv[i], "-a") && i < argc-1)
      parse_addr(argv[++i]);
    else if (!strcmp(argv[i], "-p") && i < argc-1)
      iport = atoi(argv[++i]);
    else if (!strcmp(argv[i], "-m") && i < argc-1)
      imcast_addr = argv[++i];
    else if (!strcmp(argv[i], "-s") && i < argc-1)
      isrc_addr = argv[++i];
    else if (!strcmp(argv[i], "-b") && i < argc-1)
      bsize = atoi(argv[++i]);
    else if (!strcmp(argv[i], "-i") && i < argc-1)
      interval = atoi(argv[++i]);
    else if (!strcmp(argv[i], "-I") && i < argc-1)
      next_sock_report_lines = sock_interval = atoi(argv[++i]);
    else if (!strcmp(argv[i], "-L") && i < argc-1)
      max_channel_report_lines = atoi(argv[++i]);
    else if (!strcmp(argv[i], "-n") && i < argc-1)
      max_pkts = atoi(argv[++i]);
    else if (!strcmp(argv[i], "-o") && i < argc-1)
      output_file = argv[++i];
    else if (!strcmp(argv[i], "-d") && i < argc-1) {
      gettimeofday(&tv, NULL);
      alarm(atoi(argv[++i]));
    } else if (!strncmp(argv[i], "-v", 2))
      (void)0;
    else if (!strncmp(argv[i], "-e", 2)) {
      if (i < argc-1 && !strcmp(argv[i+1], "false")) {
        i++;
        use_epoll = 0;
      }
    } else if (!strncmp(argv[i], "-r", 2))
      display_packets = (i < argc-1) ? atoi(argv[++i]) : 512;
    else if (!strncmp(argv[i], "-q", 2))
      quiet = 1;
    else if (!strcmp(argv[i], "-l") && i < argc-1)
      label = argv[++i];
    else
      usage(argv[0]);
  }

  /* No "-c" and "-a" options given: obtain address from other parameters */
  if (!addrs_count) {
    if (!imcast_addr || !iport)
      usage(argv[0]);
    addrs[addrs_count].mcast_addr = inet_addr(imcast_addr);
    addrs[addrs_count].src_addr   = inet_addr(isrc_addr);
    addrs[addrs_count].port       = iport;
    addrs[addrs_count].fd         = -1;

    inc_addrs();
  }

  /* Setup output */
  if (output_file) {
    fflush(stdout);
    efd = open(output_file, O_CREAT | O_APPEND | O_WRONLY, S_IRUSR | S_IWUSR | S_IRGRP);
    if (efd < 0) {
      fprintf(stderr, "Cannot open file '%s' for writing: %s\n",
        output_file, strerror(errno));
      exit(1);
    }
    dup2(efd, 1);
    close(efd);
  }

  if (addrs_count > 1 && !use_epoll) {
    if (verbose)
      printf("Enabling epoll since more than one url provided!\n");
    use_epoll = 1;
  }

  if (use_epoll) {
    efd = epoll_create1(0);
    if (efd < 0) {
      perror("epoll_create1");
      exit(1);
    }

    /* Create reporting timer */
    if (interval) {
      tfd = timerfd_create(CLOCK_REALTIME, TFD_NONBLOCK);
      if (tfd < 0) {
        perror("timerfd_create");
        exit(1);
      }
      timer_event.data.fd = tfd;
      timer_event.events  = EPOLLIN | EPOLLET | EPOLLPRI;

      if (epoll_ctl(efd, EPOLL_CTL_ADD, tfd, &timer_event) < 0) {
        perror("epoll_ctl(timer_event)");
        exit(1);
      }
    }
  }

  /* Initialize all sockets */
  for (i=0; i < addrs_count; i++) {
    if (addrs[i].mcast_addr == INADDR_NONE || addrs[i].port < 0) {
      fprintf(stderr, "Invalid mcast address or port specified (addr #%d of %d): %d, %d\n",
        i+1, addrs_count, addrs[i].mcast_addr, addrs[i].port);
      exit(1);
    }

    /* Create a datagram socket on which to receive. */
    addrs[i].fd = socket(AF_INET, SOCK_DGRAM, 0);
    if (addrs[i].fd < 0) {
        perror("opening datagram socket");
        exit(1);
    } else if (verbose > 2) {
      printf(" Addr#%d opened fd = %d\n", i, addrs[i].fd);
    }

    assert(addrs[i].fd < sizeof(addrs_idx)/sizeof(addrs_idx[0]));
    addrs[i].event.data.fd = addrs[i].fd;
    addrs[i].event.events  = EPOLLIN | EPOLLET; // Edge-triggered
    addrs_idx[addrs[i].fd] = addrs + i;

    if (use_epoll) {
      if (epoll_ctl(efd, EPOLL_CTL_ADD, addrs[i].fd, &addrs[i].event) < 0) {
        perror("epoll_ctl(add)");
        exit(1);
      }
    }

    /*
    * Enable SO_REUSEADDR to allow multiple instances of this
    * application to receive copies of the multicast datagrams.
    */
    {
      int reuse=1;
      if (setsockopt(addrs[i].fd, SOL_SOCKET, SO_REUSEADDR,
                    (char *)&reuse, sizeof(reuse)) < 0) {
        perror("setting SO_REUSEADDR");
        close(addrs[i].fd);
        exit(1);
      }
    }

    /* Set receive buffer size */
    if (bsize && setsockopt(addrs[i].fd, SOL_SOCKET, SO_RCVBUF, &bsize, sizeof(bsize))) {
        perror("setting SO_RCVBUF");
        exit(1);
    }

    /* Figure out which network interface to use */
    if (!addrs[i].iface_name) {
      addrs[i].iface = INADDR_ANY;
      if (verbose > 2)
        printf("Using INADDR_ANY interface\n");
    } else if (strlen(addrs[i].iface_name) == 0) {
      char buf[256], obuf[256], mc[32], via[32], src[32];
      FILE* file;
      snprintf(buf, sizeof(buf), "ip -o -4 route get %s",
        inet_ntoa(*(struct in_addr*)&addrs[i].mcast_addr));
      file = popen(buf, "r");
      if (!file) {
        perror("ip route get");
        exit(1);
      }
      if (!fgets(obuf, sizeof(obuf), file)) {
        perror("ip route get | fgets()");
        exit(1);
      }
      fclose(file);
      if (verbose > 2)
        printf("Executed: '%s' ->\n  %s\n", buf, obuf);
      if (sscanf(obuf, "multicast %16s via %16s dev %16s src %16s ",
          mc, via, addrs[i].iface_name, src) != 4) {
        fprintf(stderr, "Couldn't parse output of 'ip route get'\n");
        exit(2);
      }
      if (inet_aton(src, (struct in_addr*)&addrs[i].iface) == 0) {
        fprintf(stderr, "Cannot parse address of interface '%s' %s\n",
          addrs[i].iface_name, src);
        exit(3);
      }
    } else {
      struct ifreq ifr;
      ifr.ifr_addr.sa_family = AF_INET;
      strncpy(ifr.ifr_name, addrs[i].iface_name, IFNAMSIZ-1);


      if (ioctl(addrs[i].fd, SIOCGIFADDR, &ifr) >= 0) {
        addrs[i].iface = ((struct sockaddr_in *)&ifr.ifr_addr)->sin_addr.s_addr;
        if (verbose)
          printf("Looked up interface '%s' address: %s\n",
            addrs[i].iface_name,
            inet_ntoa(((struct sockaddr_in *)&ifr.ifr_addr)->sin_addr));
      } else {
        int e = errno;
        if (inet_aton(addrs[i].iface_name, (struct in_addr*)&addrs[i].iface) == 0) {
          fprintf(stderr, "Can't get interface '%s' address: %s\n",
            addrs[i].iface_name, strerror(e));
          exit(1);
        }

        if (verbose)
          printf("Using %s interface (%x)\n", addrs[i].iface_name, addrs[i].iface);
      }

    }

    /* Bind to the proper port number with the IP address */
    {
      struct sockaddr_in local_s;
      memset((char *) &local_s, 0, sizeof(local_s));
      local_s.sin_family        = AF_INET;
      local_s.sin_port          = htons(addrs[i].port);
      local_s.sin_addr.s_addr   = INADDR_ANY;

      if (bind(addrs[i].fd, (struct sockaddr*)&local_s, sizeof(local_s))) {
          perror("binding datagram socket");
          exit(1);
      }
    }

    /*
    * Join the (source-specific?) multicast group on the given interface.
    * Note that this IP_ADD_(SOURCE_)MEMBERSHIP option must be
    * called for each local interface over which the multicast
    * datagrams are to be received.
    */

    if (!quiet && verbose) {
      char iface[32], mcast[32], src[32];
      struct in_addr in;
      snprintf(iface, sizeof(iface), "%s", inet_ntoa(*((struct in_addr*)&addrs[i].iface)));
      snprintf(mcast, sizeof(mcast), "%s", inet_ntoa(*((struct in_addr*)&addrs[i].mcast_addr)));
      snprintf(src,   sizeof(src),   "%s", inet_ntoa(*((struct in_addr*)&addrs[i].src_addr)));

      printf("#%02d Join %smcast %s%s%s on iface %s:%d %s\n", addrs[i].id,
        addrs[i].src_addr != INADDR_NONE ? "src-spec " : "",
        addrs[i].src_addr != INADDR_NONE ? src : "",
        addrs[i].src_addr ? "@" : "",
        mcast, iface, addrs[i].port,
        addrs[i].title);
    }

    if (addrs[i].src_addr != INADDR_NONE) {
      group_s.imr_multiaddr.s_addr  = addrs[i].mcast_addr;
      group_s.imr_sourceaddr.s_addr = addrs[i].src_addr;
      group_s.imr_interface.s_addr  = addrs[i].iface;

      if (setsockopt(addrs[i].fd, IPPROTO_IP, IP_ADD_SOURCE_MEMBERSHIP,
                  (char *)&group_s, sizeof(group_s)) < 0) {
        perror("adding source multicast group");
        exit(1);
      }
    } else {
      group.imr_multiaddr.s_addr = addrs[i].mcast_addr;
      group.imr_interface.s_addr = addrs[i].iface;
      if (setsockopt(addrs[i].fd, IPPROTO_IP, IP_ADD_MEMBERSHIP,
                  (char *)&group, sizeof(group)) < 0) {
        perror("adding multicast group");
        exit(1);
      }
    }

    if (use_epoll)
      non_blocking(addrs[i].fd);
  }

  gettimeofday(&tv, NULL);
  start_time = now_time = last_time = tv.tv_sec * 1000000 + tv.tv_usec;

  /* Set up reporting timeout */

  if (tfd > 0) {
    struct itimerspec timeout;
    long rem = 5000000 - ((tv.tv_sec % 5) * 1000000 + tv.tv_usec);
    long next_time  = now_time + rem;
    memset(&timeout, 0, sizeof(timeout));
    timeout.it_value.tv_sec     = next_time / 1000000;
    timeout.it_value.tv_nsec    = next_time % 1000000;
    timeout.it_interval.tv_sec  = interval;
    timeout.it_interval.tv_nsec = 0;

    struct itimerspec oldt;
    if (tfd >= 0 && timerfd_settime(tfd, TFD_TIMER_ABSTIME, &timeout, &oldt) < 0) {
      perror("timerfd_settime");
      exit(1);
    }

    if (verbose > 2)
      printf("Reporting timer setup in %ld seconds\n",
        timeout.it_value.tv_sec - now_time/1000000);

    for (i=0; i < sizeof(sorted_addrs) / sizeof(sorted_addrs[0]); i++) {
      int j, sz = addrs_count * sizeof(struct address*);
      sorted_addrs[i] = malloc(sz);
      for (j=0; j < addrs_count; j++)
        sorted_addrs[i][j] = &addrs[j];
    }
  }

  /*----------------------------------------------------------------------
   * Main data loop
   *--------------------------------------------------------------------*/

  srand(time(NULL));
  setjmp(jbuf);

  while (!terminate) {
    char databuf[16*1024];
    int events_count, n = -1, i;

    if (use_epoll) {
      if (verbose > 4) printf("  Calling epoll(%d)...\n", efd);
      events_count = epoll_wait(efd, events, sizeof(events)/sizeof(events[0]), -1);
      if (verbose > 4) printf("  epoll() -> %d\n", events_count);

      if (events_count < 0) {
        if (errno == EINTR)
          continue;
        perror("epoll_wait");
        exit(1);
      }
      n = 0;
    } else {
      int fd = addrs[0].fd;
      if (verbose > 4) printf("  Calling read(%d, size=%ld)...\n", fd, sizeof(databuf));
      n = read(fd, databuf, sizeof(databuf));
      if (verbose > 4) printf("  Got %d bytes\n", n);
      events_count = 1;
      events[0].data.fd = fd;
      events[0].events  = EPOLLIN;
    }

    for (i=0; i < events_count; ++i) {
      if (events[i].data.fd == tfd) {
        // Reporting timeout
        uint64_t exp;
        while ((n = read(tfd, &exp, sizeof(exp))) > 0 || errno == EINTR);
        if (errno != EAGAIN) {
          perror("read(timerfd-descriptor)");
          exit(1);
        }
        print_report();
        continue;
      }

      struct address* addr = addrs_idx[events[i].data.fd];

      do {
        if (use_epoll)
          n = read(addr->fd, databuf, sizeof(databuf));
        if (n < 0) {
          if (errno != EAGAIN && errno != EINTR) {
            perror("read");
            terminate = 1;
            close(addr->fd);
          }
          break;
        }
        process_packet(addr, databuf, n);
      } while (use_epoll);
    }
  }

  /*----------------------------------------------------------------------
   * Print summary
   *--------------------------------------------------------------------*/
  gettimeofday(&tv, NULL);

  if (!quiet) {
    double sec = (double)(tv.tv_sec * 1000000 + tv.tv_usec - start_time)/1000000;
    if (sec == 0.0) sec = 1.0;
    printf("%-30s| %6.1f KB/s %6d pkts/s| %9ld %sB %9ld %spkts | OutOfSeq %ld | Lost: %ld\n",
      label ? label : "TOTAL",
      tot_bytes / 1024 / sec, (int)(tot_pkts / sec),
      (long)scale(tot_bytes, 1024), scale_suffix(tot_bytes, 1024),
      (long)scale(tot_pkts,  1000), scale_suffix(tot_pkts,  1000),
      tot_ooo_count, tot_gap_count);
  }

  for (i=0; i < sizeof(sorted_addrs) / sizeof(sorted_addrs[0]); i++)
    if (sorted_addrs[i])
      free(sorted_addrs[i]);

  exit(tot_pkts ? 0 : 1);
}

inline int intcmpa(long a, long b) { return a < b ? -1 : a > b; }
inline int intcmpd(long a, long b) { return a > b ? -1 : a < b; }

inline int crep_ooo_count(const struct address* a) {
  return a->ooo_count - a->last_crep_ooo_count;
}
inline int crep_gap_count(const struct address* a) {
  return a->gap_count - a->last_crep_gap_count;
}
inline int crep_pkt_count(const struct address* a) {
  return a->pkt_count - a->last_crep_pkt_count;
}

int sort_by_bytes(const void* a, const void* b) {
  struct address* lhs = *(struct address**)a;
  struct address* rhs = *(struct address**)b;
  int n = intcmpd(lhs->bytes_cnt, rhs->bytes_cnt);
  return n ? n : intcmpa(lhs->port, rhs->port);
}

int sort_by_packets(const void* a, const void* b) {
  struct address* lhs = *(struct address**)a;
  struct address* rhs = *(struct address**)b;
  int n = intcmpd(lhs->pkt_count, rhs->pkt_count);
  return n ? n : intcmpa(lhs->port, rhs->port);
}

int sort_by_ooo(const void* a, const void* b) {
  struct address* lhs = *(struct address**)a;
  struct address* rhs = *(struct address**)b;
  int x = crep_ooo_count(lhs);
  int y = crep_ooo_count(rhs);
  int n = intcmpd(x, y);
  return n ? n : intcmpa(lhs->port, rhs->port);
}

int sort_by_gaps(const void* a, const void* b) {
  struct address* lhs = *(struct address**)a;
  struct address* rhs = *(struct address**)b;
  int x = crep_gap_count(lhs);
  int y = crep_gap_count(rhs);
  int n = intcmpd(x, y);
  return n ? n : intcmpa(lhs->port, rhs->port);
}

void report_socket_stats() {
  typedef int (*compar_fun)(const void*, const void*);
  static const compar_fun sort_funs[] = {
    &sort_by_bytes, &sort_by_packets, &sort_by_ooo, &sort_by_gaps
  };
  static const char SEP[] = "================================"
                            "================================"
                            "================================"
                            "================================"
                            "================================"
                            "================================"
                            "================================"
                            "================================"
                            "================================"
                            "================================";
  static const char BAR[] = "********************************";
  static const int seqno_width = 9;
  const        int pad_title   = max_title_width - 5;

  int i, max_ooo_count = 0, max_pkt_count = 0, max_bytes = 0, max_gap_count = 0;
  int n = addrs_count > max_channel_report_lines ? max_channel_report_lines : addrs_count;

  for(i = 0; i < addrs_count; i++) {
    struct address* p = addrs + i;
    if (p->bytes_cnt > max_bytes    ) max_bytes     = p->bytes_cnt;
    if (p->pkt_count > max_pkt_count) max_pkt_count = p->pkt_count;
    if (p->ooo_count > max_ooo_count) max_ooo_count = p->ooo_count;
    if (p->gap_count > max_gap_count) max_gap_count = p->gap_count;
  }

  for (i=0; i < sizeof(sort_funs)/sizeof(sort_funs[0]); i++)
    qsort(sorted_addrs[i], addrs_count, sizeof(struct address*), sort_funs[i]);

  printf("#C|%*.*sTitle|==MBytes|%*.*sLastSeqno|%*.*sTitle|==Packets|%*.*sLastSeqno|\n",
    pad_title, pad_title, SEP, seqno_width-9, seqno_width-9, SEP,
    pad_title, pad_title, SEP, seqno_width-9, seqno_width-9, SEP);

  for(i=0; i < n; i++) {
    struct address* pbytes = sorted_addrs[0][i];
    struct address* ppkts  = sorted_addrs[1][i];
    if (!pbytes->bytes_cnt && !ppkts->pkt_count)
      break;
    int gbytes = max_bytes     ? (int)(seqno_width * pbytes->bytes_cnt / max_bytes) : 0;
    int gpkts  = max_pkt_count ? (int)(seqno_width * ppkts->pkt_count / max_pkt_count) : 0;

<<<<<<< HEAD
    printf("#C|%*s|%8.1f|%*s|%*s|%9d|%*s|\n",
=======
    printf("#C|%*s|%8.1f|%*ld|%*s|%9d|%*ld|\n",
>>>>>>> 02432e53
      max_title_width, pbytes->title, (double)pbytes->bytes_cnt/MEGABYTE,
      seqno_width, pbytes->last_seqno,
      max_title_width, ppkts ->title, ppkts->pkt_count,
      seqno_width, ppkts->last_seqno);
  }

  // Has any non-zero data?
  if (crep_ooo_count(sorted_addrs[2][0]) || crep_gap_count(sorted_addrs[3][0]))
    printf("#c|%*.*sTitle|====Gaps|%*.*sLastSeqno|%*.*sTitle|==OutOrdr|%*.*sLastSeqno|\n",
      pad_title, pad_title, SEP, seqno_width-9, seqno_width-9,  SEP,
      pad_title, pad_title, SEP, seqno_width-9, seqno_width-9, SEP);

  for(i=0; i < n; i++) {
    struct address* pooo   = sorted_addrs[2][i];
    struct address* pgaps  = sorted_addrs[3][i];
    int ooo_count = crep_ooo_count(pooo);
    int gap_count = crep_gap_count(pgaps);
    if (ooo_count || gap_count) {
      int ggaps = max_gap_count ? (int)(seqno_width * gap_count / max_gap_count) : 0;
      int gooos = max_ooo_count ? (int)(seqno_width * ooo_count / max_ooo_count) : 0; 

<<<<<<< HEAD
      printf("#c|%*s|%8d|%*s|%*s|%9d|%*s|\n",
        max_title_width, gap_count ? pgaps ->title : "", gap_count,
        seqno_width, pgaps->last_seqno,
        max_title_width, ooo_count ? pooo  ->title : "", ooo_count,
        seqno_width, pooo->last_seqno);
=======
      printf("#c|%*s|%8d|%*ld|%*s|%9d|%*ld|\n",
        max_title_width,    gap_count ? pgaps ->title     : "", gap_count,
        seqno_width,        gap_count ? pgaps->last_seqno : 0,
        max_title_width,    ooo_count ? pooo  ->title     : "", ooo_count,
        seqno_width,        ooo_count ? pooo->last_seqno  : 0);
>>>>>>> 02432e53
    }
  }

  int width = max_title_width+1+8+seqno_width+1+max_title_width+1+9+seqno_width+2;
  int nodata_count = 0;

  for(i=0; i < addrs_count; i++)
    if (!crep_pkt_count(&addrs[i]) && addrs[i].last_crep_pkt_changed)
      nodata_count++;

  if (nodata_count) {
    printf("#E|EmptyChanged%*.*s|\n", width-12, width-12, SEP);

    int half = addrs_count / 2 + addrs_count % 2;

    for(i=0; i < half; i += 2) {
      int j, e, t = 0;
      for (j=i, e=addrs_count; j < e; j += half) {
        struct address* a = &addrs[j];
        int          pkts = crep_pkt_count(a);
        if (!pkts && a->last_crep_pkt_changed) {
          if (!t) printf("#e|");
          printf("   [%02d] %-*s (%d)", a->id, max_title_width, a->title, pkts);
          t++;
        }
      }
      if (t) printf("\n");
    }
  }

  for(i=0; i < addrs_count; i++) {
    struct address* a = &addrs[i];
    a->last_crep_pkt_changed = crep_pkt_count(a) > 0;
    a->last_crep_ooo_count = a->ooo_count;
    a->last_crep_gap_count = a->gap_count;
    a->last_crep_pkt_count = a->pkt_count;
  }

  printf("#C|%*.*s|\n", width, width, SEP);
}

void print_report() {
  struct timeval tv;
  int i, seqno;

  gettimeofday(&tv, NULL);

  if (verbose > 3)
    printf("%06d Reporting event\n", tv.tv_sec % 86400);

  if (quiet || !(interval && verbose))
    return;

  int output = output_lines_count++;

  if (output >= next_sock_report_lines) {
    report_socket_stats();
    next_sock_report_lines = output_lines_count + sock_interval;
  }

  if (output >= next_legend_count) {
    printf(
      "#S|Sok:%4d| KBytes/s|Pkts/s|OutOfO|SqGap|Es|Gs|Os|TOT"
      "|  MBytes| KPakets|OutOfOrd| TotGaps|Lat N| Avg|Mn|  Max|\n",
      addrs_count);
    next_legend_count = output_lines_count + 50;
  }

  // We skip first reporting period as it may be skewed due
  // to slow subscription startup
  if (output) {
    double sec = (double)(now_time - last_time)/1000000;
    struct tm* tm  = localtime(&tv.tv_sec);
    double avg_lat = pkt_time_count ? (double)sum_pkt_time / pkt_time_count : 0.0;
    int socks_with_gaps = 0, socks_with_ooo = 0, socks_with_nodata = 0;

    for(i = 0; i < addrs_count; i++) {
      struct address* addr = addrs + i;
      if (addr->ooo_count - addr->last_srep_ooo_count)    socks_with_ooo++;
      if (addr->gap_count - addr->last_srep_gap_count)    socks_with_gaps++;
      if (!(addr->pkt_count - addr->last_srep_pkt_count)) socks_with_nodata++;

      addr->last_srep_ooo_count = addr->ooo_count;
      addr->last_srep_gap_count = addr->gap_count;
      addr->last_srep_pkt_count = addr->pkt_count;
    }

    if (sec == 0.0) sec = 1.0;

    printf("II|%02d:%02d:%02d|%9.1f|%6d|%6d|%5d|%2d|%2d|%2d|TOT|"
           "%8.1f|%8ld|%8ld|%8ld|%5d|%4.1f|%2d|%5d|\n",
        tm->tm_hour, tm->tm_min, tm->tm_sec,
        (double)bytes / 1024 / sec, (int)(pkts / sec),
        ooo_count, gap_count,
        socks_with_nodata, socks_with_gaps, socks_with_ooo,
        (double)tot_bytes / MEGABYTE, (long)(tot_pkts / 1000),
        tot_ooo_count,  tot_gap_count,
        pkt_time_count, avg_lat,
        pkt_time_count ? min_pkt_time : 0,
        max_pkt_time);
  }

  min_pkt_time  = LONG_MAX;
  max_pkt_time  = 0;
  sum_pkt_time  = 0;
  pkt_time_count= 0;
  last_pkts     = pkts;
  bytes = pkts  = 0;
  ooo_count     = 0;
  gap_count     = 0;
  last_time     = now_time;

  fflush(stdout);
}

void process_packet(struct address* addr, const char* buf, int n) {
  struct timeval tv;
  long seqno;

  gettimeofday(&tv, NULL);
  now_time = tv.tv_sec * 1000000 + tv.tv_usec;

  /* Get timestamp of the packet */
  if (last_pkts < 1000 && pkts < 1000 || (rand() % 100) < 10) {
    ioctl(addr->fd, SIOCGSTAMP, &tv);
    pkt_time = now_time - (tv.tv_sec * 1000000 + tv.tv_usec);
    sum_pkt_time += pkt_time;
    if (pkt_time < min_pkt_time) min_pkt_time = pkt_time;
    if (pkt_time > max_pkt_time) max_pkt_time = pkt_time;
    pkt_time_count++;
  }

  addr->last_data_time = now_time;
  addr->bytes_cnt += n;
  addr->pkt_count++;

  tot_bytes += n;
  tot_pkts++;
  bytes += n;
  pkts++;

  int seq_reset;
  seqno = get_seqno(addr, buf, n, addr->last_seqno, &seq_reset);

  if (display_packets) {
    fprintf(stderr, "  %02d (fmt=%c) seqno=%ld (pkt size=%d):\n   {",
      addr->id, addr->data_format, seqno, n);
    int i, e = n > display_packets ? display_packets : n;
    for (i=0; i < e; i++) {
      fprintf(stderr, "%s0x%02x", i ? "," : "", (uint8_t)buf[i]);
      if (((i+1) % 16) == 0) fprintf(stderr, "\n   ");
    }
    fprintf(stderr, "};\n");
  }

  if (seqno) {
    if (addr->last_seqno) {
      int diff = seqno - addr->last_seqno;
      if (!seq_reset) {
        if (diff < 0) {
          if (verbose > 1)
            printf("  %02d Out of order seqno (last=%ld, now=%ld): %d (%s)\n",
              addr->id, addr->last_seqno, seqno, diff, addr->title);
          addr->last_ooo_time = now_time;
          addr->ooo_count++;
          tot_ooo_count++;  /* out of order */
          ooo_count++;
        } else if (diff > 1) {
          addr->last_gap_time = now_time;
          addr->gap_count++;
          tot_gap_count++;
          gap_count++;
          if (verbose > 1)
            printf("  %02d Gap detected in seqno (last=%ld, now=%ld): %d (%s)\n",
              addr->id, addr->last_seqno, seqno, diff, addr->title);
        }

      }
    }
    if (verbose > 3)
      printf("%02d -> %d (last_seqno=%ld)\n", addr->id, seqno, addr->last_seqno);

    addr->last_seqno = seqno;
  }

  if (tot_pkts >= max_pkts)
    terminate = 1;

  if (verbose > 2)
    printf("Received %6d bytes, %ld packets (%s)\n", n, tot_pkts, addr->title);
}

static inline int u32_to_size (uint32_t n)
{
  static const int s_table[] = {
    5, 5, 5, 5,
    4, 4, 4, 4, 4, 4, 4,
    3, 3, 3, 3, 3, 3, 3, 
    2, 2, 2, 2, 2, 2, 2,
    1, 1, 1, 1, 1, 1, 1
  };
  int first_bit = n ? 31 : __builtin_clz(n);
  return s_table[first_bit];
}

inline int find_stopbit_byte(const char* buff, const char* end) {
    const uint64_t s_mask = 0x8080808080808080ul;
    const uint64_t*     p = (const uint64_t*)buff;

    uint64_t unmasked = *p & s_mask;
    int pos;

    if (likely(unmasked)) {
        pos = __builtin_ffsl(unmasked) >> 3;
    } else {
        // In case the stop bit is not found in 64 bits,
        // we need to check next bytes
        unmasked = *(++p) & s_mask;
        pos = 8 + __builtin_ffsl(unmasked) >> 3;
    }

    if (buff + pos < end)
      return pos;

    return 0;
}


int decode_uint_loop(const char** buff, const char* end, uint64_t* val) {
  const char* rend = *buff - 1;
  const char* p = *buff;
  int e, i = 0;
  uint64_t n = 0;

  int len = find_stopbit_byte(p, end);

  //printf("find_stopbit_byte(%02x) -> %d\n", (uint8_t)*p, len);

  for (p += len-1, e = len*7; i < e; i += 7, --p) {
    uint64_t m = (uint64_t)(*p & 0x7F) << i;
    n |= m;
    //printf(" %2d| 0x%02x, m=%lu, n=%lu\n", i / 7, (uint8_t)*p, m, n);
  }

  *val  = n;
  *buff += len;
  return len;
}

int unmask_7bit_uint56(const char** buff, const char* end, uint64_t* value) {
    static const uint64_t s_mask   = 0x8080808080808080ul;
    static const uint64_t s_unmask = 0x7F7F7F7F7F7F7F7Ful;

    uint64_t v    = *(const uint64_t*)*buff;
    uint64_t stop = v & s_mask;
    if (stop) {
        int      pos  = __builtin_ffsl(stop);
        uint64_t shft = pos == 64 ? -1ul : (1ul << pos)-1;
        pos  >>= 3;
        *value = v & s_unmask & shft;
        *buff += pos;
        return pos;
    }

    *value = v & s_unmask;
    *buff += 8;
    return 0;
}

//-------------------------------------------------------------------------//
// Extracting "PMap" and TemplateID:                                       //
//-------------------------------------------------------------------------//
// NB: "PMap" bits are stored in the resulting "uint64" in the order of incr-
// easing significance, from 0 to 62 (bit 63 is unused).
// Also note: "tid" may be NULL, in which case we get only the "PMap" (useful
// for processing Sequences):
//
uint32_t decode_forts_seqno(const char* buff, int n, long last_seqno, int* seq_reset) {
    int res, len = 0;
    const char* q = buff;
    uint64_t  tid = 120, seq = 0, pmap;

    while (tid == 120) { // reset
      res = decode_uint_loop(&q, q+5, &pmap); 
      res = decode_uint_loop(&q, q+5, &tid);
    }

    //printf("PMAP=%x, TID=%d, *p=0x%02x\n", pmap, tid, (uint8_t)*q);
    res = decode_uint_loop(&q, q+5, &seq);

    // If sequence reset, parse new seqno
    if (tid == 49) {
      *seq_reset = 1;
      res = decode_uint_loop(&q, q+10, &tid); // SendingTime
      res = decode_uint_loop(&q, q+5,  &seq); // NewSeqNo
    }

    return seq;
}

void test_forts_decode() {
  const uint8_t buffers0[] = 
    {0xc0,0xf8,0xe0,0xca,0x6f,0x41,0xd8,0x23,0x63,0x2d,0x12,0x54,0x66,0x6d,0xf4,0x87,0x98
    ,0xb1,0x30,0x2d,0x44,0xc7,0x22,0xec,0x0f,0x0a,0xc8,0x95,0x82,0x80,0xff,0x00,0x62
    ,0xa7,0x89,0x80,0x00,0x52,0x11,0x55,0xeb,0x80,0x80,0x80,0x80,0x80,0xc0,0x81,0xb1
    ,0x81,0x0f,0x0a,0xc9,0x83,0x80,0xff,0x00,0x62,0xa8,0x00,0xf1,0x80,0x80,0x80,0x80
    ,0x80,0x80,0x80,0x80,0xb1,0x81,0x0f,0x0a,0xca,0x85,0x80,0xff,0x00,0x62,0xaa,0x00
    ,0xe5,0x80,0x80,0x80,0x80,0x80,0x80,0x80,0x80,0xb1,0x74,0x03,0x32,0x80,0x15,0x4f
    ,0xec,0x83,0x80,0x82,0x00,0x68,0x9f,0x89,0x80,0x80,0x80,0x80,0x80,0x80,0x80,0x80
    ,0xb1,0x81,0x15,0x4f,0xed,0x84,0x80,0x82,0x00,0x68,0xa0,0x8d,0x80,0x81,0x80,0x80
    ,0x80,0x80,0x80,0x80,0xb1,0x81,0x15,0x4f,0xee,0x85,0x80,0x82,0x00,0x68,0xa1,0x88
    ,0x80,0x80,0x80,0x80,0x80,0x80,0x80,0x80,0xb1,0x0f,0x0e,0x52,0x81,0x1c,0x21,0xc4
    ,0x82,0x80,0x81,0x00,0x4c,0x9b,0x8c,0x80,0x80,0x80,0x80,0x80,0x80,0x80};

  const uint8_t buffers1[] =
    {0xc0,0xf8,0xe0,0xca,0x6f,0x41,0xd9,0x23,0x63,0x2d,0x12,0x54,0x66,0x6e,0x82,0x81,0xd8
    ,0x81,0xb1,0x33,0x3f,0x48,0xc7,0x22,0xec,0x1c,0x21,0xc5,0x95,0x82,0x80,0x81,0x00
    ,0x4c,0x9b,0x8b,0x80,0x00,0x52,0x11,0x55,0xfd,0x80,0x80,0x80,0x80,0x80};

  const uint8_t buffers2[] =
    {0xc0,0xf8,0xe0,0xca,0x6f,0x41,0xda,0x23,0x63,0x2d,0x12,0x54,0x66,0x6e,0x90,0x85,0xd8
    ,0x82,0xb1,0x33,0x3f,0x48,0xc7,0x22,0xec,0x1c,0x21,0xc6,0x95,0x82,0x80,0x81,0x00
    ,0x4c,0x9b,0x81,0x80,0x00,0x52,0x11,0x55,0xfd,0x80,0x80,0x80,0x80,0x80,0xc0,0x80
    ,0xb1,0x81,0x1c,0x21,0xc7,0x95,0x80,0x81,0x00,0x4c,0xaf,0x04,0xaa,0x80,0x7f,0x0b
    ,0x6d,0xb6,0x80,0x80,0x80,0x80,0x80,0x80,0xb0,0x7c,0x6d,0x74,0x80,0x1e,0x6b,0xef
    ,0x82,0x80,0x82,0x00,0x73,0xf1,0x87,0x80,0x00,0x74,0x12,0xda,0x80,0x80,0x80,0x80
    ,0x80,0x80,0xb0,0x81,0x1e,0x6b,0xf0,0x83,0x80,0x82,0x00,0x73,0xf0,0x86,0x80,0xfc
    ,0x80,0x80,0x80,0x80,0x80,0xc0,0x81,0xb0,0x81,0x1e,0x6b,0xf1,0x84,0x80,0x82,0x00
    ,0x73,0xef,0x89,0x80,0x84,0x80,0x80,0x80,0x80,0x80};

  const uint8_t buffers3[] =
    {0xc0,0xf8,0xe0,0xca,0x6f,0x41,0xdb,0x23,0x63,0x2d,0x12,0x54,0x66,0x6e,0xd9,0x82,0xd8
    ,0x82,0xb0,0x30,0x2d,0x3c,0xc7,0x22,0xec,0x1e,0x6b,0xf2,0x95,0x83,0x80,0x82,0x00
    ,0x73,0xf0,0x81,0x80,0x00,0x52,0x11,0x56,0xdb,0x80,0x80,0x80,0x80,0x80,0xc0,0x80
    ,0xb0,0x81,0x1e,0x6b,0xf3,0x95,0x80,0x82,0x00,0x71,0xe5,0x82,0x80,0x72,0x7b,0x1a
    ,0xde,0x80,0x80,0x80,0x80,0x80};

  const uint8_t* buffers[] = {buffers0, buffers1, buffers2, buffers3};

  int i;
  for (i=0; i < sizeof(buffers)/sizeof(buffers[0]); i++) {
    const char* q = (const char*)buffers[i];
    uint64_t k;
    long last;
    int seq_reset;
    uint32_t res = decode_forts_seqno(q, 40, last, &seq_reset);
    printf("#%d res=%d\n", i, res);
  }
}<|MERGE_RESOLUTION|>--- conflicted
+++ resolved
@@ -879,11 +879,7 @@
     int gbytes = max_bytes     ? (int)(seqno_width * pbytes->bytes_cnt / max_bytes) : 0;
     int gpkts  = max_pkt_count ? (int)(seqno_width * ppkts->pkt_count / max_pkt_count) : 0;
 
-<<<<<<< HEAD
-    printf("#C|%*s|%8.1f|%*s|%*s|%9d|%*s|\n",
-=======
     printf("#C|%*s|%8.1f|%*ld|%*s|%9d|%*ld|\n",
->>>>>>> 02432e53
       max_title_width, pbytes->title, (double)pbytes->bytes_cnt/MEGABYTE,
       seqno_width, pbytes->last_seqno,
       max_title_width, ppkts ->title, ppkts->pkt_count,
@@ -905,19 +901,11 @@
       int ggaps = max_gap_count ? (int)(seqno_width * gap_count / max_gap_count) : 0;
       int gooos = max_ooo_count ? (int)(seqno_width * ooo_count / max_ooo_count) : 0; 
 
-<<<<<<< HEAD
-      printf("#c|%*s|%8d|%*s|%*s|%9d|%*s|\n",
-        max_title_width, gap_count ? pgaps ->title : "", gap_count,
-        seqno_width, pgaps->last_seqno,
-        max_title_width, ooo_count ? pooo  ->title : "", ooo_count,
-        seqno_width, pooo->last_seqno);
-=======
       printf("#c|%*s|%8d|%*ld|%*s|%9d|%*ld|\n",
         max_title_width,    gap_count ? pgaps ->title     : "", gap_count,
         seqno_width,        gap_count ? pgaps->last_seqno : 0,
         max_title_width,    ooo_count ? pooo  ->title     : "", ooo_count,
         seqno_width,        ooo_count ? pooo->last_seqno  : 0);
->>>>>>> 02432e53
     }
   }
 
