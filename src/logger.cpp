//----------------------------------------------------------------------------
/// \file  utxx.cpp
//----------------------------------------------------------------------------
/// \brief Implementation of general purpose functions and classes.
//----------------------------------------------------------------------------
// Copyright (c) 2010 Serge Aleynikov <saleyn@gmail.com>
// Created: 2010-10-04
//----------------------------------------------------------------------------
/*
***** BEGIN LICENSE BLOCK *****

This file is part of the utxx open-source project.

Copyright (C) 2010 Serge Aleynikov <saleyn@gmail.com>

This library is free software; you can redistribute it and/or
modify it under the terms of the GNU Lesser General Public
License as published by the Free Software Foundation; either
version 2.1 of the License, or (at your option) any later version.

This library is distributed in the hope that it will be useful,
but WITHOUT ANY WARRANTY; without even the implied warranty of
MERCHANTABILITY or FITNESS FOR A PARTICULAR PURPOSE.  See the GNU
Lesser General Public License for more details.

You should have received a copy of the GNU Lesser General Public
License along with this library; if not, write to the Free Software
Foundation, Inc., 59 Temple Place, Suite 330, Boston, MA  02111-1307  USA

***** END LICENSE BLOCK *****
*/
#include <vector>
#include <string>
#include <algorithm>
#include <mutex>
#include <utxx/error.hpp>
#include <utxx/meta.hpp>
#include <utxx/string.hpp>
#include <utxx/timestamp.hpp>
#include <utxx/compiler_hints.hpp>
#include <utxx/synch.hpp>
#include <utxx/bits.hpp>
#include <utxx/logger/logger.hpp>
<<<<<<< HEAD
#include <utxx/logger/logger_crash_handler.hpp>
=======
#include <utxx/logger/logger_impl.hpp>
>>>>>>> f6c3d060
#include <utxx/variant_tree_parser.hpp>
#include <boost/algorithm/string.hpp>
#include <boost/xpressive/xpressive.hpp>
#include <boost/thread/locks.hpp>
#include <stdio.h>

<<<<<<< HEAD
=======
#if DEBUG_ASYNC_LOGGER == 2
#   define ASYNC_DEBUG_TRACE(x) do { printf x; fflush(stdout); } while(0)
#   define ASYNC_TRACE(x)
#elif defined(DEBUG_ASYNC_LOGGER)
#   define ASYNC_TRACE(x) do { printf x; fflush(stdout); } while(0)
#   define ASYNC_DEBUG_TRACE(x) ASYNC_TRACE(x)
#else
#   define ASYNC_TRACE(x)
#   define ASYNC_DEBUG_TRACE(x)
#endif

>>>>>>> f6c3d060
namespace utxx {

std::string logger::log_levels_to_str(int a_levels) noexcept
{
    std::stringstream s;
    bool l_empty = true;
    for (int i = LEVEL_TRACE; i <= LEVEL_LOG; i <<= 1)
        if (i & a_levels) {
            s << (l_empty ? "" : "|")
              << log_level_to_str(static_cast<log_level>(i));
            l_empty = false;
        }
    return s.str();
}

const char* logger::log_level_to_str(log_level level) noexcept
{
    switch (level) {
        case LEVEL_TRACE5   :
        case LEVEL_TRACE4   :
        case LEVEL_TRACE3   :
        case LEVEL_TRACE2   :
        case LEVEL_TRACE1   :
        case LEVEL_TRACE    : return "TRACE";
        case LEVEL_DEBUG    : return "DEBUG";
        case LEVEL_INFO     : return "INFO";
        case LEVEL_WARNING  : return "WARNING";
        case LEVEL_ERROR    : return "ERROR";
        case LEVEL_FATAL    : return "FATAL";
        case LEVEL_ALERT    : return "ALERT";
        case LEVEL_LOG      : return "LOG";
        default             : assert(false);
    }
}

size_t logger::log_level_size(log_level level) noexcept
{
    switch (level) {
        case LEVEL_TRACE5   :
        case LEVEL_TRACE4   :
        case LEVEL_TRACE3   :
        case LEVEL_TRACE2   :
        case LEVEL_TRACE1   :
        case LEVEL_TRACE    :
        case LEVEL_DEBUG    : return 5;
        case LEVEL_INFO     : return 4;
        case LEVEL_WARNING  : return 7;
        case LEVEL_ERROR    :
        case LEVEL_FATAL    :
        case LEVEL_ALERT    : return 5;
        case LEVEL_LOG      : return 3;
        default             : assert(false);
    }
}

int logger::level_to_signal_slot(log_level level) noexcept
{
    switch (level) {
        case LEVEL_TRACE5   :
        case LEVEL_TRACE4   :
        case LEVEL_TRACE3   :
        case LEVEL_TRACE2   :
        case LEVEL_TRACE1   :
        case LEVEL_TRACE    : return 0;
        case LEVEL_DEBUG    : return 1;
        case LEVEL_INFO     : return 2;
        case LEVEL_WARNING  : return 3;
        case LEVEL_ERROR    : return 4;
        case LEVEL_FATAL    : return 5;
        case LEVEL_ALERT    : return 6;
        default             : assert(false);
    }
}

log_level logger::signal_slot_to_level(int slot) noexcept
{
    switch (slot) {
        case 0: return LEVEL_TRACE;
        case 1: return LEVEL_DEBUG;
        case 2: return LEVEL_INFO;
        case 3: return LEVEL_WARNING;
        case 4: return LEVEL_ERROR;
        case 5: return LEVEL_FATAL;
        case 6: return LEVEL_ALERT;
        default: assert(false);
    }
}

const char* logger::default_log_levels = "INFO|WARNING|ERROR|ALERT|FATAL";

void logger::add_macro(const std::string& a_macro, const std::string& a_value)
{
    m_macro_var_map[a_macro] = a_value;
}

std::string logger::replace_macros(const std::string& a_value) const
{
    using namespace boost::posix_time;
    using namespace boost::xpressive;
    sregex re = "$(" >> (s1 = +_w) >> ')';
    auto replace = [this](const smatch& what) {
        auto it = this->m_macro_var_map.find(what[1].str());
        return it == this->m_macro_var_map.end()
                ? what[1].str() : it->second;
    };
    return regex_replace(a_value, re, replace);
}

void logger::init(const char* filename)
{
    config_tree pt;
    read_config(filename, pt);
    init(pt);
}

void logger::init(const config_tree& a_cfg)
{
    if (m_initialized)
        throw std::runtime_error("Logger already initialized!");

    std::lock_guard<std::mutex> guard(m_mutex);
    do_finalize();

    try {
<<<<<<< HEAD
        m_show_location  = a_cfg.get<bool>       ("logger.show-location", m_show_location);
        m_show_ident     = a_cfg.get<bool>       ("logger.show-ident",    m_show_ident);
        m_ident          = a_cfg.get<std::string>("logger.ident",         m_ident);
        std::string ts   = a_cfg.get<std::string>("logger.timestamp",     "date-time-usec");
        m_timestamp_type = parse_stamp_type(ts);
        std::string ls   = a_cfg.get<std::string>("logger.min-level-filter", "info");
=======
        m_show_location  = config.get<bool>       ("logger.show-location", m_show_location);
        m_show_ident     = config.get<bool>       ("logger.show-ident",    m_show_ident);
        m_ident          = config.get<std::string>("logger.ident",         m_ident);
        std::string ts   = config.get<std::string>("logger.timestamp",     "time-usec");
        m_timestamp_type = parse_stamp_type(ts);
        std::string ls   = config.get<std::string>("logger.min-level-filter", "info");
>>>>>>> f6c3d060
        set_min_level_filter(static_cast<log_level>(parse_log_levels(ls)));
        long timeout_ms  = config.get<int>        ("logger.wait-timeout-ms", 2000);
        m_silent_finish  = config.get<bool>       ("logger.silent-finish",  false);
        m_wait_timeout   = timespec{timeout_ms / 1000, timeout_ms % 1000 * 1000000000L};

        if ((int)m_timestamp_type < 0)
            throw std::runtime_error("Invalid timestamp type: " + ts);

        // Install crash signal handlers
        // (SIGABRT, SIGFPE, SIGILL, SIGSEGV, SIGTERM)
        if (a_cfg.get("logger.handle-crash-signals", true))
            install_sighandler(true);

        //logger_impl::msg_info info(NULL, 0);
        //query_timestamp(info);

        logger_impl_mgr& lim = logger_impl_mgr::instance();

        std::lock_guard<std::mutex> guard(lim.mutex());

        // Check the list of registered implementations. If corresponding
        // configuration section is found, initialize the implementation.
        for(logger_impl_mgr::impl_map_t::iterator it=lim.implementations().begin();
            it != lim.implementations().end();
            ++it)
        {
            std::string path = std::string("logger.") + it->first;
            if (a_cfg.get_child_optional(path)) {
                // Determine if implementation of this type is already
                // registered with the logger
                bool found = false;
                for(implementations_vector::iterator
                        im = m_implementations.begin(), iend = m_implementations.end();
                        im != iend; ++im)
                    if (it->first == (*im)->name()) {
                        found = true;
                        break;
                    }

                if (found)
                    throw badarg_error("Implementation '", it->first,
                                       "' is already registered with the logger!");

                // A call to it->second() creates a logger_impl* pointer.
                // We need to call implementation's init function that may throw,
                // so use RAII to guarantee proper cleanup.
                logger_impl_mgr::impl_callback_t& f = it->second;
<<<<<<< HEAD
                impl impl( f(it->first.c_str()) );
                impl->set_log_mgr(this);
                impl->init(a_cfg);
                m_implementations.push_back(impl);
=======
                m_implementations.emplace_back( f(it->first.c_str()) );
                auto& i = m_implementations.back();
                i->set_log_mgr(this);
                i->init(config);
>>>>>>> f6c3d060
            }
        }

        m_initialized = true;
        m_abort       = false;

        m_thread.reset(new std::thread([this]() { this->run(); }));

    } catch (std::runtime_error& e) {
        if (m_error)
            m_error(e.what());
        else
            throw;
    }
}

void logger::run()
{
    int event_val = 1;
    while (!m_abort)
    {
        event_val        = m_event.value();
        //wakeup_result rc = wakeup_result::TIMEDOUT;

        while (!m_abort && m_queue.empty()) {
            m_event.wait(&m_wait_timeout, &event_val);

            ASYNC_DEBUG_TRACE(
                ("  %s LOGGER awakened (res=%s, val=%d, futex=%d), abort=%d, head=%s\n",
                 timestamp::to_string().c_str(), to_string(rc).c_str(),
                 event_val, m_event.value(), m_abort,
                 m_queue.empty() ? "empty" : "data")
            );
        }

        // CPU-friendly spin for 250us
        if (m_queue.empty()) {
            time_val deadline(rel_time(0, 250));
            while (m_queue.empty()) {
                if (m_abort)
                    goto DONE;
                if (now_utc() > deadline)
                    break;
                sched_yield();
            }
        }

        // Get all pending items from the queue
        for (auto* item = m_queue.pop_all(), *next=item; item; item = next) {
            next = item->next();
            dolog_msg(item->data());

            m_queue.free(item);
            item = next;
        }
    }

DONE:
    if (!m_silent_finish) {
        const msg s_msg(LEVEL_INFO, "", std::string("Logger thread finished"),
                        UTXX_FILE_SRC_LOCATION);
        dolog_msg(s_msg);
    }
}

void logger::finalize()
{
    std::lock_guard<std::mutex> g(m_mutex);
    m_abort = true;
    if (m_thread)
        m_thread->join();
    m_thread.reset();
    do_finalize();
    m_abort = false;
    m_initialized = false;
}

void logger::do_finalize()
{
    m_abort = true;

    for(auto& impl : m_implementations)
        impl.reset();
    m_implementations.clear();
}

char* logger::
format_header(const logger::msg& a_msg, char* a_buf, const char* a_end)
{
    // Message mormat: Timestamp|Level|Ident|Category|Message|File:Line
    // Write everything up to Message to the m_data:

    // Write Timestamp
    char*  p = a_buf;
    p   += timestamp::format(timestamp_type(), a_msg.m_timestamp, p, a_end - p);
    *p++ = '|';
    // Write Level
    *p++ = logger::log_level_to_str(a_msg.m_level)[0];
    *p++ = '|';
    if (show_ident())
        p = stpncpy(p, ident().c_str(), ident().size());
    *p++ = '|';
    if (!a_msg.m_category.empty())
        p = stpncpy(p, a_msg.m_category.c_str(), a_msg.m_category.size());
    *p++ = '|';
    return p;
}

char* logger::
format_footer(const logger::msg& a_msg, char* a_buf, const char* a_end)
{
    char* p = a_buf;

    // Format the message in the form:
    // Timestamp|Level|Ident|Category|Message|File:Line\n
    if (a_msg.src_loc_len() && show_location() &&
        likely(a_buf + a_msg.src_loc_len() + 2 < a_end))
    {
        static const char s_sep =
            boost::filesystem::path("/").native().c_str()[0];
        if (*(p-1) == '\n')
            p--;

        *p++ =  '|';

        const char* q = strrchr(a_msg.src_location(), s_sep);
        q = q ? q+1 : a_msg.src_location();
        // extra byte for possible '\n'
        auto len = std::min<size_t>
            (a_end - a_buf, a_msg.src_location() + a_msg.src_loc_len() - q + 1);
        p = stpncpy(p, a_msg.src_location(), len);
        *p++ = '\n';
    } else
        // We reached the end of the streaming sequence:
        // log_msg_info lmi; lmi << a << b << c;
        if (*p != '\n') *p++ = '\n';
        else p++;

    *p = '\0'; // Writes terminating '\0' (note: p is not incremented)
    return p;
}

void logger::dolog_msg(const logger::msg& a_msg) {
    try {
        switch (a_msg.m_type) {
            case payload_t::CHAR_FUN: {
                assert(a_msg.m_fun.cf);
                char  buf[4096];
                auto* end = buf + sizeof(buf);
                char*   p = format_header(a_msg, buf,  end);
                int     n = (a_msg.m_fun.cf)(p,  end - p);
                if (p[n-1] == '\n') --p;
                p = format_footer(a_msg, p+n,  end);
                m_sig_slot[level_to_signal_slot(a_msg.level())](
                    on_msg_delegate_t::invoker_type(a_msg, buf, p - buf));
                break;
            }
            case payload_t::STR_FUN: {
                assert(a_msg.m_fun.cf);
                char  pfx[256], sfx[256];
                char*   p = format_header(a_msg, pfx, pfx + sizeof(pfx));
                char*   q = format_footer(a_msg, sfx, sfx + sizeof(sfx));
                auto  res = (a_msg.m_fun.sf)(pfx, p - pfx, sfx, q - sfx);
                m_sig_slot[level_to_signal_slot(a_msg.level())](
                    on_msg_delegate_t::invoker_type(a_msg, res.c_str(), res.size()));
                break;
            }
            case payload_t::STR: {
                detail::basic_buffered_print<1024> buf;
                char  pfx[256], sfx[256];
                char* p = format_header(a_msg, pfx, pfx + sizeof(pfx));
                char* q = format_footer(a_msg, sfx, sfx + sizeof(sfx));
                auto ps = p - pfx;
                auto qs = q - sfx;
                buf.reserve(a_msg.m_fun.str.size() + ps + qs + 1);
                buf.sprint(pfx, ps);
                buf.print(a_msg.m_fun.str);
                buf.sprint(sfx, qs);
                m_sig_slot[level_to_signal_slot(a_msg.level())](
                    on_msg_delegate_t::invoker_type(a_msg, buf.str(), buf.size()));
                break;
            }
        }
    } catch (std::runtime_error& e) {
        if (m_error)
            m_error(e.what());
        else
            throw;
    }
}

void logger::delete_impl(const std::string& a_name)
{
    std::lock_guard<std::mutex> guard(logger_impl_mgr::instance().mutex());
    for (implementations_vector::iterator
            it = m_implementations.begin(), end = m_implementations.end();
            it != end; ++it)
        if ((*it)->name() == a_name)
            m_implementations.erase(it);
}

int logger::parse_log_levels(const std::string& a_levels)
    throw(std::runtime_error)
{
    std::vector<std::string> str_levels;
    boost::split(str_levels, a_levels, boost::is_any_of(" |,;"),
        boost::algorithm::token_compress_on);
    int result = LEVEL_NONE;
    for (std::vector<std::string>::iterator it=str_levels.begin();
        it != str_levels.end(); ++it) {
        boost::to_upper(*it);
        if (*it == "WIRE")
            *it = "DEBUG";  // Backward compatibility
        if (*it == "NONE" || *it == "FALSE") {
            result  = LEVEL_NONE;
            break;
        }
        else if (*it == "TRACE")   result |= LEVEL_TRACE;
        else if (*it == "TRACE1")  result |= LEVEL_TRACE | LEVEL_TRACE1;
        else if (*it == "TRACE2")  result |= LEVEL_TRACE | LEVEL_TRACE2;
        else if (*it == "TRACE3")  result |= LEVEL_TRACE | LEVEL_TRACE3;
        else if (*it == "TRACE4")  result |= LEVEL_TRACE | LEVEL_TRACE4;
        else if (*it == "TRACE5")  result |= LEVEL_TRACE | LEVEL_TRACE5;
        else if (*it == "DEBUG")   result |= LEVEL_DEBUG;
        else if (*it == "INFO")    result |= LEVEL_INFO;
        else if (*it == "WARNING") result |= LEVEL_WARNING;
        else if (*it == "ERROR")   result |= LEVEL_ERROR;
        else if (*it == "FATAL")   result |= LEVEL_FATAL;
        else if (*it == "ALERT")   result |= LEVEL_ALERT;
        else throw std::runtime_error(std::string("Invalid log level: ") + *it);
    }
    return result;
}

void logger::set_level_filter(log_level a_level) {
    m_level_filter = static_cast<int>(a_level);
}

void logger::set_min_level_filter(log_level a_level) {
    uint32_t n = (uint32_t)a_level ? (1u << bits::bit_scan_forward(a_level)) - 1 : 0u;
    m_level_filter = static_cast<uint32_t>(~n);
}

int logger::add(log_level level, on_msg_delegate_t subscriber)
{
    return m_sig_slot[level_to_signal_slot(level)].connect(subscriber);
}

void logger::remove(log_level a_lvl, int a_id)
{
    m_sig_slot[level_to_signal_slot(a_lvl)].disconnect(a_id);
}

std::ostream& logger::dump(std::ostream& out) const
{
    std::stringstream s;
    s   << "Logger settings:\n"
        << "    level-filter   = " << log_levels_to_str(m_level_filter) << '\n'
        << "    show-location  = " << (m_show_location ? "true" : "false") << '\n'
        << "    show-ident     = " << (m_show_ident    ? "true" : "false") << '\n'
        << "    ident          = " << m_ident << '\n'
        << "    timestamp-type = " << to_string(m_timestamp_type) << '\n';

    // Check the list of registered implementations. If corresponding
    // configuration section is found, initialize the implementation.
    for(implementations_vector::const_iterator it = m_implementations.begin();
            it != m_implementations.end(); ++it)
        (*it)->dump(s, "        ");

    return out << s.str();
}

//-----------------------------------------------------------------------------
// logger_impl
//-----------------------------------------------------------------------------
logger_impl::logger_impl()
    : m_log_mgr(NULL)
{
    for (int i=0; i < logger::NLEVELS; ++i)
        m_msg_sink_id[i] = -1;
}

logger_impl::~logger_impl()
{
    if (m_log_mgr) {
        for (int i=0; i < logger::NLEVELS; ++i)
            if (m_msg_sink_id[i] != -1) {
                log_level level = logger::signal_slot_to_level(i);
                m_log_mgr->remove(level, m_msg_sink_id[i]);
                m_msg_sink_id[i] = -1;
            }
    }
}

void logger_impl::add(log_level level, logger::on_msg_delegate_t subscriber)
{
    m_msg_sink_id[logger::level_to_signal_slot(level)] =
        m_log_mgr->add(level, subscriber);
}

} // namespace utxx<|MERGE_RESOLUTION|>--- conflicted
+++ resolved
@@ -41,19 +41,14 @@
 #include <utxx/synch.hpp>
 #include <utxx/bits.hpp>
 #include <utxx/logger/logger.hpp>
-<<<<<<< HEAD
 #include <utxx/logger/logger_crash_handler.hpp>
-=======
 #include <utxx/logger/logger_impl.hpp>
->>>>>>> f6c3d060
 #include <utxx/variant_tree_parser.hpp>
 #include <boost/algorithm/string.hpp>
 #include <boost/xpressive/xpressive.hpp>
 #include <boost/thread/locks.hpp>
 #include <stdio.h>
 
-<<<<<<< HEAD
-=======
 #if DEBUG_ASYNC_LOGGER == 2
 #   define ASYNC_DEBUG_TRACE(x) do { printf x; fflush(stdout); } while(0)
 #   define ASYNC_TRACE(x)
@@ -65,7 +60,6 @@
 #   define ASYNC_DEBUG_TRACE(x)
 #endif
 
->>>>>>> f6c3d060
 namespace utxx {
 
 std::string logger::log_levels_to_str(int a_levels) noexcept
@@ -190,24 +184,15 @@
     do_finalize();
 
     try {
-<<<<<<< HEAD
         m_show_location  = a_cfg.get<bool>       ("logger.show-location", m_show_location);
         m_show_ident     = a_cfg.get<bool>       ("logger.show-ident",    m_show_ident);
         m_ident          = a_cfg.get<std::string>("logger.ident",         m_ident);
-        std::string ts   = a_cfg.get<std::string>("logger.timestamp",     "date-time-usec");
+        std::string ts   = a_cfg.get<std::string>("logger.timestamp",     "time-usec");
         m_timestamp_type = parse_stamp_type(ts);
         std::string ls   = a_cfg.get<std::string>("logger.min-level-filter", "info");
-=======
-        m_show_location  = config.get<bool>       ("logger.show-location", m_show_location);
-        m_show_ident     = config.get<bool>       ("logger.show-ident",    m_show_ident);
-        m_ident          = config.get<std::string>("logger.ident",         m_ident);
-        std::string ts   = config.get<std::string>("logger.timestamp",     "time-usec");
-        m_timestamp_type = parse_stamp_type(ts);
-        std::string ls   = config.get<std::string>("logger.min-level-filter", "info");
->>>>>>> f6c3d060
         set_min_level_filter(static_cast<log_level>(parse_log_levels(ls)));
-        long timeout_ms  = config.get<int>        ("logger.wait-timeout-ms", 2000);
-        m_silent_finish  = config.get<bool>       ("logger.silent-finish",  false);
+        long timeout_ms  = a_cfg.get<int>        ("logger.wait-timeout-ms", 2000);
+        m_silent_finish  = a_cfg.get<bool>       ("logger.silent-finish",  false);
         m_wait_timeout   = timespec{timeout_ms / 1000, timeout_ms % 1000 * 1000000000L};
 
         if ((int)m_timestamp_type < 0)
@@ -252,17 +237,10 @@
                 // We need to call implementation's init function that may throw,
                 // so use RAII to guarantee proper cleanup.
                 logger_impl_mgr::impl_callback_t& f = it->second;
-<<<<<<< HEAD
-                impl impl( f(it->first.c_str()) );
-                impl->set_log_mgr(this);
-                impl->init(a_cfg);
-                m_implementations.push_back(impl);
-=======
                 m_implementations.emplace_back( f(it->first.c_str()) );
                 auto& i = m_implementations.back();
                 i->set_log_mgr(this);
-                i->init(config);
->>>>>>> f6c3d060
+                i->init(a_cfg);
             }
         }
 
